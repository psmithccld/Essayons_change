--- conflicted
+++ resolved
@@ -208,27 +208,6 @@
   }
 });
 
-<<<<<<< HEAD
-// STRONG: Prevent any caching of the HTML shell for ANY document request (including SPA routes)
-app.use((req, res, next) => {
-  try {
-    const isGet = req.method === "GET";
-    const accept = (req.headers.accept || "").toString();
-    const secFetchDest = (req.headers["sec-fetch-dest"] || "").toString();
-    const isDocumentAccept = accept.includes("text/html") || secFetchDest === "document";
-    // Only affect HTML document requests (root and SPA routes)
-    if (isGet && isDocumentAccept) {
-      // Prevent any caching of the HTML shell so clients always get the freshest HTML body.
-      res.setHeader("Cache-Control", "no-store, no-cache, must-revalidate, max-age=0");
-      res.setHeader("Pragma", "no-cache");
-      res.setHeader("Expires", "0");
-      // Try to remove ETag/Last-Modified to avoid 304 responses for the document
-      try { res.removeHeader("ETag"); } catch (e) {}
-      try { res.removeHeader("Last-Modified"); } catch (e) {}
-    }
-  } catch (err) {
-    console.error("[no-cache-index] failed to set no-store headers", err);
-=======
 // STRONG: Prevent any caching of the HTML shell (index.html / root)
 // This sets no-store and removes ETag/Last-Modified so the browser will always request
 // and receive a fresh HTML body (avoids accepting 304 and reusing old HTML).
@@ -245,7 +224,6 @@
     } catch (err) {
       console.error("[no-cache-index] failed to set no-store headers", err);
     }
->>>>>>> 0c0755ca
   }
   next();
 });
